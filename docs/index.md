--- conflicted
+++ resolved
@@ -23,23 +23,14 @@
 
 
 ## How data is analyzed
-The analysis is a 3-step process:
+The analysis is a 4-step process:
 
-<<<<<<< HEAD
 | # | Step | Description |
 | --- | --- | --- |
 |1| Data Collection | Collect accounting records from the database.|
 |2| Formatting|Parsing the scheduler accounting database - this takes the scheudler specific format, and converts the job records to a uniform format (not scheduler specific).|
 |3| Cost Simulation | Performing cost simulation using the output from step 2.|
 |4| Analysis | Analyzing the output, building a complete cost model. This can be done using your AWS account team.| 
-=======
-| # | Step            | Description                                                                                                                                                     |
-|   |-----------------|-----------------------------------------------------------------------------------------------------------------------------------------------------------------|
-| 1 | Data Collection | Collect accounting records from the database.                                                                                                                   |
-| 2 | Formatting      | Parsing the scheduler accounting database - this takes the scheudler specific format, and converts the job records to a uniform format (not scheduler specific).|
-| 3 | Cost Simulation | Performing cost simulation using the output from step 2.                                                                                                        |
-| 4 | Analysis        | Analyzing the output, building a complete cost model. This can be done using your AWS account team.                                                             | 
->>>>>>> c2e71118
 
 
 ## Prerequisits
